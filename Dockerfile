--- conflicted
+++ resolved
@@ -1,23 +1,14 @@
-FROM nikolaik/python-nodejs:python3.9-nodejs16
-
-<<<<<<< HEAD
-ADD requirements.txt /requirements.txt
-ADD main.py /main.py
-ADD loc.py /loc.py
-ADD make_bar_graph.py /make_bar_graph.py
-ADD translation.json /translation.json
-ADD download_manager.py /download_manager.py
-=======
-ENV PYTHONUNBUFFERED 1
-ENV PYTHONDONTWRITEBYTECODE 1
->>>>>>> bb7bf622
-
-WORKDIR /waka-readme-stats
-
-ADD requirements.txt ./requirements.txt
-RUN pip install --upgrade pip && pip install -r requirements.txt
-RUN npm i npm@next-8 && npm i vega vega-lite vega-cli canvas
-
-ADD sources/* ./
-
-ENTRYPOINT python3 /waka-readme-stats/main.py
+FROM nikolaik/python-nodejs:python3.9-nodejs16
+
+ENV PYTHONUNBUFFERED 1
+ENV PYTHONDONTWRITEBYTECODE 1
+
+WORKDIR /waka-readme-stats
+
+ADD requirements.txt ./requirements.txt
+RUN pip install --upgrade pip && pip install -r requirements.txt
+RUN npm i npm@next-8 && npm i vega vega-lite vega-cli canvas
+
+ADD sources/* ./
+
+ENTRYPOINT python3 /waka-readme-stats/main.py
--- conflicted
+++ resolved
@@ -263,7 +263,6 @@
         {"name": "Saturday", "text": str(Saturday) + " commits", "percent": round((Saturday / sum_week) * 100, 2)},
         {"name": "Sunday", "text": str(Sunday) + " commits", "percent": round((Sunday / sum_week) * 100, 2)},
     ]
-<<<<<<< HEAD
 
     max_element = {
         'percent': 0
@@ -280,25 +279,9 @@
     string = string + '**' + title + '** \n\n' + '```text\n' + make_commit_list(one_day) + '\n\n```\n'
     string = string + '📅 **' + days_title + '** \n\n' + '```text\n' + make_commit_list(dayOfWeek) + '\n\n```\n'
     return string
-=======
-
-    max_element = {
-        'percent': 0
-    }
-
-    for day in dayOfWeek:
-        if day['percent'] > max_element['percent']:
-            max_element = day
-    days_title = 'I\'m Most Productive on ' + max_element['name'] + 's'
-    if show_loc.lower() in ['true', '1', 't', 'y', 'yes']:
-        string = string + '![Lines of code](https://img.shields.io/badge/From%20Hello%20World%20I\'ve%20written-' + locale.format_string(
-            "%d", total_loc,
-            grouping=True) + '%20Lines%20of%20code-blue)\n\n'
-    string = string + '**' + title + '** \n\n' + '```text\n' + make_commit_list(one_day) + '\n\n```\n'
-    string = string + '📅 **' + days_title + '** \n\n' + '```text\n' + make_commit_list(dayOfWeek) + '\n\n```\n'
-
->>>>>>> 09764da6
-
+
+
+   
 def get_waka_time_stats():
     stats = ''
     request = requests.get(

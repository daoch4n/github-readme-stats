--- conflicted
+++ resolved
@@ -1,23 +1,19 @@
-# GitHub integration modules:
-<<<<<<< HEAD
-PyGithub~=1.57
-GitPython~=3.1
-=======
-PyGithub~=1.58
->>>>>>> c57946af
-
-# Markdown visualization modules:
-pytz~=2022.7
-humanize~=4.6
-
-# Graphs drawing modules:
-matplotlib~=3.7
-numpy~=1.24
-
-# Request making and response parsing modules:
-httpx~=0.23
-PyYAML~=6.0
-
-# Codestyle checking modules:
-flake8~=6.0
-black~=23.1
+# GitHub integration modules:
+PyGithub~=1.58
+GitPython~=3.1
+
+# Markdown visualization modules:
+pytz~=2022.7
+humanize~=4.6
+
+# Graphs drawing modules:
+matplotlib~=3.7
+numpy~=1.24
+
+# Request making and response parsing modules:
+httpx~=0.23
+PyYAML~=6.0
+
+# Codestyle checking modules:
+flake8~=6.0
+black~=23.1